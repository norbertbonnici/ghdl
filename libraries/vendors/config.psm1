# EMACS settings: -*-	tab-width: 2; indent-tabs-mode: t -*-
# vim: tabstop=2:shiftwidth=2:noexpandtab
# kate: tab-width 2; replace-tabs off; indent-width 2;
# 
# ==============================================================================
#	Authors:						Patrick Lehmann
# 
#	PowerShell Module:	Configurable directories to local installed tools
# 
# Description:
# ------------------------------------
#	This PowerShell module exports variables containing the users local tool
#	environment.
#
# ==============================================================================
#	Copyright (C) 2015-2016 Patrick Lehmann - Dresden, Germany
#	
#	GHDL is free software; you can redistribute it and/or modify it under
#	the terms of the GNU General Public License as published by the Free
#	Software Foundation; either version 2, or (at your option) any later
#	version.
#	
#	GHDL is distributed in the hope that it will be useful, but WITHOUT ANY
#	WARRANTY; without even the implied warranty of MERCHANTABILITY or
#	FITNESS FOR A PARTICULAR PURPOSE.  See the GNU General Public License
#	for more details.
#	
#	You should have received a copy of the GNU General Public License
#	along with GHDL; see the file COPYING.  If not, write to the Free
#	Software Foundation, 59 Temple Place - Suite 330, Boston, MA
#	02111-1307, USA.
# ==============================================================================
#
[CmdletBinding()]
param(
	[Parameter(Mandatory=$true)][string]$VendorToolName
)

$Module_VendorToolName = $VendorToolName

# Configure your tools here. Use absolute paths, without trailing directory
#	delimiter. Empty strings indicate not installed tools
$InstallationDirectories = @{
	"AlteraQuartus" =		""		# "C:\Altera\16.0\quartus";
	"LatticeDiamond" =	""		# "C:\Lattice\Diamond\3.8_x64"
	"OSVVM" =						""		# "C:\git\GitHub\osvvm";
	"UVVM" =						""		# "C:\git\GitHub\uvvm_all";
	"VUnit" =						""		# "C:\git\GitHub\vunit"
	"XilinxISE" =				""		# "C:\Xilinx\14.7\ISE_DS";
	"XilinxVivado" =		""		# "C:\Xilinx\Vivado\2016.3";
}

$SourceDirectories = @{
	"AlteraQuartus" =		"eda\sim_lib";
	"LatticeDiamond" =	"cae_library\simulation\vhdl"
	"OSVVM" =						".";
<<<<<<< HEAD
=======
	"UVVM" =						".";
>>>>>>> 1b101a73
	"VUnit" =						"vunit\vhdl";
	"XilinxISE" =				"ISE\vhdl\src";
	"XilinxVivado" =		"data\vhdl\src"
}

$DestinationDirectories = @{
	"AlteraQuartus" =		"altera";
	"LatticeDiamond" =	"lattice";
	"OSVVM" =						".";
<<<<<<< HEAD
=======
	"UVVM" =						".";
>>>>>>> 1b101a73
	"VUnit" =						".";
	"XilinxISE" =				"xilinx-ise";
	"XilinxVivado" =		"xilinx-vivado"
}


function Get-VendorToolInstallationDirectory
{	<#
		.SYNOPSIS
		Undocumented
		
		.DESCRIPTION
		Undocumented
	#>
	return $InstallationDirectories[$Module_VendorToolName]
}

function Get-VendorToolSourceDirectory
{	<#
		.SYNOPSIS
		Undocumented
		
		.DESCRIPTION
		Undocumented
	#>
	return $SourceDirectories[$Module_VendorToolName]
}

function Get-VendorToolDestinationDirectory
{	<#
		.SYNOPSIS
		Undocumented
		
		.DESCRIPTION
		Undocumented
	#>
	return $DestinationDirectories[$Module_VendorToolName]
}

Export-ModuleMember -Function 'Get-VendorToolInstallationDirectory'
Export-ModuleMember -Function 'Get-VendorToolSourceDirectory'
Export-ModuleMember -Function 'Get-VendorToolDestinationDirectory'<|MERGE_RESOLUTION|>--- conflicted
+++ resolved
@@ -54,10 +54,7 @@
 	"AlteraQuartus" =		"eda\sim_lib";
 	"LatticeDiamond" =	"cae_library\simulation\vhdl"
 	"OSVVM" =						".";
-<<<<<<< HEAD
-=======
 	"UVVM" =						".";
->>>>>>> 1b101a73
 	"VUnit" =						"vunit\vhdl";
 	"XilinxISE" =				"ISE\vhdl\src";
 	"XilinxVivado" =		"data\vhdl\src"
@@ -67,10 +64,7 @@
 	"AlteraQuartus" =		"altera";
 	"LatticeDiamond" =	"lattice";
 	"OSVVM" =						".";
-<<<<<<< HEAD
-=======
 	"UVVM" =						".";
->>>>>>> 1b101a73
 	"VUnit" =						".";
 	"XilinxISE" =				"xilinx-ise";
 	"XilinxVivado" =		"xilinx-vivado"
